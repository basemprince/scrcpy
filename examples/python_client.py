"""Minimal scrcpy client using ADB and PyAV to stream Android screen.

This version also implements basic control to send keyboard and mouse events
to the Android device, similar to the official C client."""

import argparse
import os
import socket
import struct
import subprocess
import threading
import time
from dataclasses import dataclass
from typing import Optional, Tuple

import av
import numpy as np
import pygame

CODECS = {
    0x68323634: "h264",
    0x68323635: "hevc",
    0x00617631: "av1",
}

HEADER_SIZE = 12
FLAG_CONFIG = 1 << 63
FLAG_KEY_FRAME = 1 << 62
PTS_MASK = FLAG_KEY_FRAME - 1

SERVER_VERSION = "3.3.1"
DEVICE_SERVER_PATH = "/data/local/tmp/scrcpy-server.jar"
LOCK_SCREEN_ORIENTATION_UNLOCKED = 0

# Control protocol constants -------------------------------------------------
CONTROL_MSG_TYPE_INJECT_KEYCODE = 0
CONTROL_MSG_TYPE_INJECT_TEXT = 1
CONTROL_MSG_TYPE_INJECT_TOUCH_EVENT = 2

AMOTION_EVENT_ACTION_DOWN = 0
AMOTION_EVENT_ACTION_UP = 1
AMOTION_EVENT_ACTION_MOVE = 2

AMOTION_EVENT_BUTTON_PRIMARY = 1 << 0
AMOTION_EVENT_BUTTON_SECONDARY = 1 << 1
AMOTION_EVENT_BUTTON_TERTIARY = 1 << 2

SC_POINTER_ID_MOUSE = -1 & 0xFFFFFFFFFFFFFFFF

# Map pygame key constants to Android keycodes (partial)
KEY_MAP = {
    pygame.K_a: 29,
    pygame.K_b: 30,
    pygame.K_c: 31,
    pygame.K_d: 32,
    pygame.K_e: 33,
    pygame.K_f: 34,
    pygame.K_g: 35,
    pygame.K_h: 36,
    pygame.K_i: 37,
    pygame.K_j: 38,
    pygame.K_k: 39,
    pygame.K_l: 40,
    pygame.K_m: 41,
    pygame.K_n: 42,
    pygame.K_o: 43,
    pygame.K_p: 44,
    pygame.K_q: 45,
    pygame.K_r: 46,
    pygame.K_s: 47,
    pygame.K_t: 48,
    pygame.K_u: 49,
    pygame.K_v: 50,
    pygame.K_w: 51,
    pygame.K_x: 52,
    pygame.K_y: 53,
    pygame.K_z: 54,
    pygame.K_0: 7,
    pygame.K_1: 8,
    pygame.K_2: 9,
    pygame.K_3: 10,
    pygame.K_4: 11,
    pygame.K_5: 12,
    pygame.K_6: 13,
    pygame.K_7: 14,
    pygame.K_8: 15,
    pygame.K_9: 16,
    pygame.K_SPACE: 62,
    pygame.K_RETURN: 66,
    pygame.K_BACKSPACE: 67,
    pygame.K_TAB: 61,
    pygame.K_ESCAPE: 111,
    pygame.K_LEFT: 21,
    pygame.K_RIGHT: 22,
    pygame.K_UP: 19,
    pygame.K_DOWN: 20,
}

# Map pygame mouse buttons to Android motion event buttons
BUTTON_MAP = {
    1: AMOTION_EVENT_BUTTON_PRIMARY,
    2: AMOTION_EVENT_BUTTON_TERTIARY,
    3: AMOTION_EVENT_BUTTON_SECONDARY,
}


def read_exact(sock: socket.socket, length: int) -> bytes:
    """Read exactly `length` bytes from the socket."""
    buf = bytearray()
    while len(buf) < length:
        chunk = sock.recv(length - len(buf))
        if not chunk:
            raise EOFError("socket closed")
        buf.extend(chunk)
    return bytes(buf)


@dataclass
class ClientConfig:
    """Configuration for the scrcpy client."""

    # pylint: disable=too-many-instance-attributes
    adb: str = "adb"
    server: str = "scrcpy-server-v3.3.1"
    host: str = "127.0.0.1"
    port: int = 27183
    ip: str = "127.0.0.1:5037"
    max_width: int = 1440
    bitrate: int = 8_000_000
    max_fps: int = 0
    flip: bool = False
    stay_awake: bool = True
    lock_screen_orientation: int = LOCK_SCREEN_ORIENTATION_UNLOCKED
    docker: bool = False


@dataclass
class ClientState:
    """Dynamic state during runtime."""

    proc: Optional[subprocess.Popen] = None
    last_frame: Optional[np.ndarray] = None
    resolution: Optional[Tuple[int, int]] = None
    device_name: Optional[str] = None
    thread: Optional[threading.Thread] = None
    control_sock: Optional[socket.socket] = None
    ready: threading.Event = threading.Event()
    mouse_buttons: int = 0


class Client:
    """Handles the scrcpy server interaction and video decoding."""

    def __init__(self, client_config: ClientConfig) -> None:
        """Initialize the scrcpy client."""
        self.config = client_config
        adb_host, sep, adb_port = client_config.ip.partition(":")
        self.adb_cmd = [client_config.adb]
        if sep:
            self.adb_cmd += ["-H", adb_host, "-P", adb_port]

        self.state = ClientState()
        self.run()

    def _start_server(self) -> None:
        """Start the scrcpy server on the Android device."""
        server_file_path = os.path.join(os.path.abspath(os.path.dirname(__file__)), self.config.server)
        subprocess.run(self.adb_cmd + ["push", server_file_path, DEVICE_SERVER_PATH], check=True)
        subprocess.run(self.adb_cmd + ["forward", f"tcp:{self.config.port}", "localabstract:scrcpy"], check=True)

        cmd = self.adb_cmd + [
            "shell",
            f"CLASSPATH={DEVICE_SERVER_PATH}",
            "app_process",
            "/",
            "com.genymobile.scrcpy.Server",
            SERVER_VERSION,
            "tunnel_forward=true",
            "audio=false",
            "control=true",
            "cleanup=false",
        ]
        if self.config.max_width:
            cmd.append(f"max_size={self.config.max_width}")
        if self.config.bitrate:
            cmd.append(f"video_bit_rate={self.config.bitrate}")
        if self.config.max_fps:
            cmd.append(f"max_fps={self.config.max_fps}")
        if self.config.flip:
            cmd.append("orientation=flip")
        if self.config.stay_awake:
            cmd.append("stay_awake=true")
        if self.config.lock_screen_orientation != LOCK_SCREEN_ORIENTATION_UNLOCKED:
            cmd.append(f"lock_screen_orientation={self.config.lock_screen_orientation}")

        self.state.proc = subprocess.Popen(cmd)  # pylint: disable=consider-using-with

    def _stop_server(self) -> None:
        """Stop the scrcpy server."""
        if self.state.proc:
            self.state.proc.terminate()
            self.state.proc.wait()
        if self.state.control_sock:
            self.state.control_sock.close()
        subprocess.run(self.adb_cmd + ["forward", "--remove", f"tcp:{self.config.port}"], check=True)

    def stop(self) -> None:
        """Stop the server and associated thread."""
        self._stop_server()

    def run(self) -> None:
        """Start the scrcpy client and video loop."""
        self._start_server()
        time.sleep(1)
        self.state.thread = threading.Thread(target=self._video_loop, daemon=True)
        self.state.thread.start()
        # Wait until video connection is initialized before opening control
        self.state.ready.wait()
        self.state.control_sock = socket.create_connection((self.config.host, self.config.port))

    def _init_decoder(self, sock: socket.socket) -> Tuple[av.CodecContext, int, int]:
        """Initialize decoder and return decoder, width, and height."""
        _ = read_exact(sock, 1)
        self.state.device_name = read_exact(sock, 64).split(b"\0", 1)[0].decode()
        raw_codec = struct.unpack(">I", read_exact(sock, 4))[0]
        self.state.resolution = struct.unpack(">II", read_exact(sock, 8))
        width_, height_ = self.state.resolution
        codec_name = CODECS.get(raw_codec)
        if not codec_name:
            raise RuntimeError(f"Unsupported codec id: {raw_codec:#x}")
        print(f"Connected to '{self.state.device_name}': codec={codec_name} size={width_}x{height_}")
        decoder = av.CodecContext.create(codec_name, "r")
        return decoder, width_, height_

    def _send_msg(self, msg: bytes) -> None:
        if self.state.control_sock:
            self.state.control_sock.sendall(msg)

    def inject_keycode(self, keycode: int, action: int) -> None:
        msg = struct.pack(
            ">BBIII",
            CONTROL_MSG_TYPE_INJECT_KEYCODE,
            action,
            keycode,
            0,
            0,
        )
        self._send_msg(msg)

    def inject_touch(
        self,
        action: int,
        x: int,
        y: int,
        pressure: float,
        action_button: int,
        buttons: int,
    ) -> None:
        width, height = self.state.resolution or (0, 0)
        p = int(max(0.0, min(1.0, pressure)) * 0x10000)
        if p > 0xFFFF:
            p = 0xFFFF
        msg = struct.pack(
            ">BBQiiHHHII",
            CONTROL_MSG_TYPE_INJECT_TOUCH_EVENT,
            action,
            SC_POINTER_ID_MOUSE,
            x,
            y,
            width,
            height,
            p,
            action_button,
            buttons,
        )
        self._send_msg(msg)

    def _video_loop(self) -> None:
        """Main loop to receive and decode video packets."""
        sock: Optional[socket.socket] = None
        try:
<<<<<<< HEAD
            # Retry connection a few times in case the server is not yet ready
            for _ in range(20):
                try:
                    sock = socket.create_connection((self.config.host, self.config.port))
                    break
                except OSError:
                    time.sleep(0.1)
            if not sock:
                print("Failed to connect to scrcpy server")
                return

            decoder, _, _ = self._init_decoder(sock)

            # Open the control connection once video is ready
            try:
                self.state.control_sock = socket.create_connection((self.config.host, self.config.port))
            except OSError as exc:
                print(f"Could not open control connection: {exc}")

=======
            sock = socket.create_connection((self.config.host, self.config.port))
            decoder, _, _ = self._init_decoder(sock)
>>>>>>> 91c8599f
            self.state.ready.set()
            config_data = b""

            while True:
                header = read_exact(sock, HEADER_SIZE)
                pts_flags, size = struct.unpack(">QI", header)
                packet_data = read_exact(sock, size)

                if pts_flags & FLAG_CONFIG:
                    config_data = packet_data
                    continue

                if config_data:
                    packet_data = config_data + packet_data
                    config_data = b""

                packet = av.Packet(packet_data)
                packet.pts = pts_flags & PTS_MASK
                if pts_flags & FLAG_KEY_FRAME:
                    try:
                        packet.is_keyframe = True
                    except AttributeError:
                        pass

                for decoded_frame in decoder.decode(packet):
                    img = decoded_frame.to_ndarray(format="rgb24")
                    self.state.last_frame = img
        finally:
<<<<<<< HEAD
            if sock:
                sock.close()
=======
            sock.close()
>>>>>>> 91c8599f
            self._stop_server()


if __name__ == "__main__":
    parser = argparse.ArgumentParser(description="scrcpy minimal client")
    parser.add_argument("--adb", default="adb", help="adb executable")
    parser.add_argument("--server", default="scrcpy-server-v3.3.1", help="path to scrcpy-server.jar")
    parser.add_argument("--host", default="127.0.0.1", help="host to connect to")
    parser.add_argument("--port", type=int, default=27183, help="local TCP port")
    parser.add_argument("--adb-host", default="127.0.0.1:5037", help="adb server host:port")
    parsed_args = parser.parse_args()

    config_obj = ClientConfig(
        adb=parsed_args.adb,
        server=parsed_args.server,
        host=parsed_args.host,
        port=parsed_args.port,
        ip=parsed_args.adb_host,
    )

    client = Client(config_obj)

    # GUI must be handled in main thread
    pygame.init()
    SCREEN = None
    clock = pygame.time.Clock()

    try:
        while True:
            for event in pygame.event.get():
                if event.type == pygame.QUIT:
                    raise KeyboardInterrupt
                if event.type in (pygame.KEYDOWN, pygame.KEYUP):
                    keycode = KEY_MAP.get(event.key)
                    if keycode is not None:
                        action = AMOTION_EVENT_ACTION_DOWN if event.type == pygame.KEYDOWN else AMOTION_EVENT_ACTION_UP
                        client.inject_keycode(keycode, action)
                if event.type in (pygame.MOUSEBUTTONDOWN, pygame.MOUSEBUTTONUP):
                    btn = BUTTON_MAP.get(event.button)
                    if btn is not None:
                        down = event.type == pygame.MOUSEBUTTONDOWN
                        if down:
                            client.state.mouse_buttons |= btn
                        else:
                            client.state.mouse_buttons &= ~btn
                        action = AMOTION_EVENT_ACTION_DOWN if down else AMOTION_EVENT_ACTION_UP
                        client.inject_touch(
                            action,
                            event.pos[0],
                            event.pos[1],
                            1.0 if down else 0.0,
                            btn if down else 0,
                            client.state.mouse_buttons,
                        )
                if event.type == pygame.MOUSEMOTION and client.state.mouse_buttons:
                    client.inject_touch(
                        AMOTION_EVENT_ACTION_MOVE,
                        event.pos[0],
                        event.pos[1],
                        1.0,
                        0,
                        client.state.mouse_buttons,
                    )

            if client.state.last_frame is not None:
                current_frame = client.state.last_frame
                frame_height, frame_width, _ = current_frame.shape

                if SCREEN is None:
                    SCREEN = pygame.display.set_mode((frame_width, frame_height))

                surface = pygame.image.frombuffer(current_frame.tobytes(), (frame_width, frame_height), "RGB")
                SCREEN.blit(surface, (0, 0))
                pygame.display.flip()

            clock.tick(60)

    except KeyboardInterrupt:
        print("Exiting...")
        pygame.quit()
        client.stop()<|MERGE_RESOLUTION|>--- conflicted
+++ resolved
@@ -279,7 +279,6 @@
         """Main loop to receive and decode video packets."""
         sock: Optional[socket.socket] = None
         try:
-<<<<<<< HEAD
             # Retry connection a few times in case the server is not yet ready
             for _ in range(20):
                 try:
@@ -299,10 +298,7 @@
             except OSError as exc:
                 print(f"Could not open control connection: {exc}")
 
-=======
-            sock = socket.create_connection((self.config.host, self.config.port))
-            decoder, _, _ = self._init_decoder(sock)
->>>>>>> 91c8599f
+
             self.state.ready.set()
             config_data = b""
 
@@ -331,12 +327,8 @@
                     img = decoded_frame.to_ndarray(format="rgb24")
                     self.state.last_frame = img
         finally:
-<<<<<<< HEAD
             if sock:
                 sock.close()
-=======
-            sock.close()
->>>>>>> 91c8599f
             self._stop_server()
 
 
